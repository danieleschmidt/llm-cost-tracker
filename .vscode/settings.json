{
    "python.defaultInterpreterPath": "./.venv/bin/python",
    "python.terminal.activateEnvironment": true,
    "python.linting.enabled": true,
    "python.linting.flake8Enabled": true,
    "python.linting.mypyEnabled": true,
    "python.linting.banditEnabled": true,
    "python.formatting.provider": "black",
    "python.formatting.blackArgs": [
        "--line-length=88"
    ],
    "python.sortImports.args": [
        "--profile=black"
    ],
    "python.testing.pytestEnabled": true,
    "python.testing.unittestEnabled": false,
    "python.testing.pytestArgs": [
        "tests",
        "--cov=src/llm_cost_tracker",
        "--cov-report=html"
    ],
    "python.analysis.autoImportCompletions": true,
    "python.analysis.typeCheckingMode": "strict",
    "python.analysis.autoSearchPaths": true,
    "python.analysis.diagnosticMode": "workspace",
    "editor.formatOnSave": true,
    "editor.formatOnPaste": true,
    "editor.codeActionsOnSave": {
        "source.organizeImports": true,
        "source.fixAll": true,
        "source.sortImports": true
    },
    "editor.rulers": [88, 120],
    "editor.wordWrap": "wordWrapColumn",
    "editor.wordWrapColumn": 88,
    "editor.tabSize": 4,
    "editor.insertSpaces": true,
    "editor.detectIndentation": false,
    "editor.trimAutoWhitespace": true,
    "editor.renderWhitespace": "boundary",
    "editor.showUnused": true,
    "editor.suggestSelection": "first",
    "files.autoSave": "onFocusChange",
    "files.trimTrailingWhitespace": true,
    "files.insertFinalNewline": true,
    "files.trimFinalNewlines": true,
    "files.eol": "\n",
    "files.exclude": {
        "**/__pycache__": true,
        "**/*.pyc": true,
        "**/.pytest_cache": true,
        "**/.mypy_cache": true,
        "**/node_modules": true,
        "**/.git": false,
        "**/htmlcov": true,
        "**/.coverage": true,
        "**/dist": true,
        "**/build": true,
        "**/*.egg-info": true,
        "**/.venv": true,
        "**/venv": true,
        "**/.env": true,
        "**/logs": true,
        "**/sbom": true
    },
    "[python]": {
        "editor.defaultFormatter": "ms-python.black-formatter",
        "editor.formatOnSave": true,
        "editor.codeActionsOnSave": {
            "source.organizeImports": true
        },
        "editor.tabSize": 4
    },
    "[json]": {
        "editor.defaultFormatter": "vscode.json-language-features",
        "editor.tabSize": 2
    },
    "[jsonc]": {
        "editor.defaultFormatter": "vscode.json-language-features",
        "editor.tabSize": 2
    },
    "[yaml]": {
        "editor.defaultFormatter": "redhat.vscode-yaml",
        "editor.tabSize": 2,
        "editor.insertSpaces": true
    },
    "[markdown]": {
        "editor.defaultFormatter": "yzhang.markdown-all-in-one",
        "editor.wordWrap": "wordWrapColumn",
        "editor.wordWrapColumn": 100
    },
    "[dockerfile]": {
        "editor.defaultFormatter": "ms-azuretools.vscode-docker",
        "editor.tabSize": 4
    },
    "git.enableSmartCommit": true,
    "git.confirmSync": false,
    "git.autofetch": true,
    "git.enableCommitSigning": true,
    "git.rebaseWhenSync": true,
    "git.pruneOnFetch": true,
    "gitlens.currentLine.enabled": true,
    "gitlens.codeLens.enabled": true,
    "gitlens.hovers.currentLine.over": "line",
    "gitlens.statusBar.enabled": true,
    "terminal.integrated.defaultProfile.linux": "bash",
    "terminal.integrated.fontFamily": "MesloLGS NF, 'Courier New', monospace",
    "terminal.integrated.fontSize": 14,
    "terminal.integrated.cursorBlinking": true,
    "terminal.integrated.cursorStyle": "block",
    "terminal.integrated.env.linux": {
        "POETRY_VENV_IN_PROJECT": "true"
    },
    "python.testing.autoTestDiscoverOnSaveEnabled": true,
    "python.testing.promptToConfigure": false,
    "testing.automaticallyOpenPeekView": "never",
    "testing.openTesting": "neverOpen",
    "search.exclude": {
        "**/node_modules": true,
        "**/bower_components": true,
        "**/*.code-search": true,
        "**/__pycache__": true,
        "**/.pytest_cache": true,
        "**/.mypy_cache": true,
        "**/htmlcov": true,
        "**/dist": true,
        "**/build": true,
        "**/*.egg-info": true,
        "**/.venv": true,
        "**/venv": true,
        "**/logs": true,
        "**/sbom": true
    },
    "workbench.colorTheme": "GitHub Dark Default",
    "workbench.iconTheme": "material-icon-theme", 
    "workbench.startupEditor": "readme",
    "workbench.editor.enablePreview": false,
    "workbench.editor.enablePreviewFromQuickOpen": false,
    "telemetry.telemetryLevel": "error",
    "update.showReleaseNotes": false,
    "extensions.ignoreRecommendations": false,
    "yaml.schemas": {
        "https://json.schemastore.org/github-workflow.json": ".github/workflows/*.yml",
        "https://json.schemastore.org/docker-compose.json": [
            "docker-compose*.yml",
            "docker-compose*.yaml"
        ],
        "https://json.schemastore.org/prometheus.json": "config/prometheus.yml",
        "https://json.schemastore.org/renovate.json": "renovate.json"
    },
    "yaml.format.enable": true,
    "yaml.validate": true,
    "markdownlint.config": {
        "MD013": false,
        "MD033": false
    },
    "cSpell.words": [
        "asyncio",
        "asyncpg",
        "autoreload",
        "backlog",
        "bandit",
        "cyclonedx",
        "fastapi",
        "grafana",
        "jaeger",
        "langchain",
        "litellm",
        "mypy",
        "opentelemetry",
        "otlp",
        "postgres",
        "prometheus",
        "pydantic",
        "pytest",
        "renovate",
        "sbom",
        "slsa",
        "spdx",
        "streamlit",
        "terragon",
        "typer",
        "uvicorn",
        "vellum"
    ],
    "github.copilot.enable": {
        "*": true,
<<<<<<< HEAD
        "yaml": true,
        "plaintext": false,
        "markdown": true,
        "python": true,
        "dockerfile": true
    },
    "github.copilot.inlineSuggest.enable": true,
    "github.copilot.chat.enabled": true,
    "github.copilot.advanced": {
        "length": 500,
        "temperature": 0.1,
        "top_p": 1,
        "indentation": true
    },
    "ai.codeCompletion.enabled": true,
    "workbench.colorTheme": "GitHub Dark",
    "security.workspace.trust.enabled": false
=======
        "yaml": false,
        "plaintext": false,
        "markdown": true
    },
    "github.copilot.editor.enableAutoCompletions": true,
    "files.associations": {
        "*.yml": "yaml",
        "*.yaml": "yaml",
        "Dockerfile*": "dockerfile",
        ".env*": "dotenv",
        "*.toml": "toml",
        "requirements*.txt": "pip-requirements",
        "pyproject.toml": "toml",
        "docker-compose*.yml": "yaml"
    }
>>>>>>> d407fa58
}<|MERGE_RESOLUTION|>--- conflicted
+++ resolved
@@ -185,7 +185,6 @@
     ],
     "github.copilot.enable": {
         "*": true,
-<<<<<<< HEAD
         "yaml": true,
         "plaintext": false,
         "markdown": true,
@@ -203,21 +202,4 @@
     "ai.codeCompletion.enabled": true,
     "workbench.colorTheme": "GitHub Dark",
     "security.workspace.trust.enabled": false
-=======
-        "yaml": false,
-        "plaintext": false,
-        "markdown": true
-    },
-    "github.copilot.editor.enableAutoCompletions": true,
-    "files.associations": {
-        "*.yml": "yaml",
-        "*.yaml": "yaml",
-        "Dockerfile*": "dockerfile",
-        ".env*": "dotenv",
-        "*.toml": "toml",
-        "requirements*.txt": "pip-requirements",
-        "pyproject.toml": "toml",
-        "docker-compose*.yml": "yaml"
-    }
->>>>>>> d407fa58
 }